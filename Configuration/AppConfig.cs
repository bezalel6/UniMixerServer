--- conflicted
+++ resolved
@@ -117,63 +117,16 @@
         public int StatisticsLogIntervalMs { get; set; } = 60000; // Log stats every minute
     }
 
-    // Enhanced logging configuration with centralized, granular controls
+    /// <summary>
+    /// Simplified logging configuration - avoids over-complication
+    /// </summary>
     public class LoggingConfig {
-        // Base configuration
         public string LogLevel { get; set; } = "Information";
         public bool EnableFileLogging { get; set; } = true;
         public string LogFilePath { get; set; } = "logs/unimixer-.log";
         public int MaxLogFileSizeMB { get; set; } = 10;
         public int MaxLogFiles { get; set; } = 5;
-<<<<<<< HEAD
         public bool EnableConsoleLogging { get; set; } = true;
-        
-        // Enhanced console configuration
-        public ConsoleLoggingConfig Console { get; set; } = new ConsoleLoggingConfig();
-        
-        // Granular category controls
-        public CategoryLoggingConfig Categories { get; set; } = new CategoryLoggingConfig();
-        
-        // Communication-specific logging
-        public CommunicationLoggingConfig Communication { get; set; } = new CommunicationLoggingConfig();
-        
-        // Debug and development modes
-        public DebugLoggingConfig Debug { get; set; } = new DebugLoggingConfig();
-    }
-
-    public class ConsoleLoggingConfig {
-        public bool EnableRealTimeData { get; set; } = true;
-        public bool EnableStructuredOutput { get; set; } = false;
-        public bool EnableColorCoding { get; set; } = true;
-        public string OutputTemplate { get; set; } = "{Timestamp:HH:mm:ss.fff} [{Level:u3}] [{Category}] {Message:lj}{NewLine}{Exception}";
-    }
-
-    public class CategoryLoggingConfig {
-        public string AudioManager { get; set; } = "Information";
-        public string Communication { get; set; } = "Information";
-        public string IncomingData { get; set; } = "Debug";
-        public string OutgoingData { get; set; } = "Debug";
-        public string Protocol { get; set; } = "Information";
-        public string StatusUpdates { get; set; } = "Information";
-        public string Performance { get; set; } = "Information";
-    }
-
-    public class CommunicationLoggingConfig {
-        public bool EnableDataFlowLogging { get; set; } = true;
-        public bool EnableProtocolLogging { get; set; } = false;
-        public bool ShowRawData { get; set; } = false;
-        public bool ShowFormattedData { get; set; } = true;
-        public int MaxDataLength { get; set; } = 500; // Truncate long messages
-        public List<string> SensitiveDataFields { get; set; } = new List<string> { "password", "token", "secret" };
-    }
-
-    public class DebugLoggingConfig {
-        public bool EnableVerboseMode { get; set; } = false;
-        public bool EnablePerformanceLogging { get; set; } = false;
-        public bool EnableStatisticsLogging { get; set; } = true;
-        public int StatisticsIntervalMs { get; set; } = 30000;
-=======
-        public bool EnableConsoleLogging { get; set; } = false;
 
         /// <summary>
         /// Whether to enable logging of incoming communication data
@@ -204,6 +157,5 @@
         /// Number of data log files to retain
         /// </summary>
         public int MaxDataLogFiles { get; set; } = 30;
->>>>>>> 692d14d6
     }
 }