using System;
using System.Collections.Generic;
using System.IO.Ports;
using System.Text;
using System.Text.Json;
using System.Threading;
using System.Threading.Tasks;
using Microsoft.Extensions.Logging;
using UniMixerServer.Configuration;
using UniMixerServer.Models;
using UniMixerServer.Communication.MessageProcessing;
using UniMixerServer.Communication.BinaryProtocol;
using UniMixerServer.Services;

namespace UniMixerServer.Communication {
    /// <summary>
    /// Serial handler using binary framed protocol with automatic fallback to text protocol
    /// </summary>
    public class SerialHandler : BaseCommunicationHandler {
        private readonly SerialConfig _config;
        private SerialPort? _serialPort;
        private CancellationTokenSource? _cancellationTokenSource;
        private Task? _readTask;
        private Task? _statisticsTask;

        // Binary protocol support
        private BinaryMessageProcessor? _binaryMessageProcessor;
        private bool _useBinaryProtocol;
        private bool _protocolDetected;
        private readonly StringBuilder _textBuffer = new StringBuilder();

        public override string Name => "Serial";
        public override bool IsConnected => _serialPort?.IsOpen ?? false;

        private readonly ILoggingService _loggingService;

        public SerialHandler(ILogger<SerialHandler> logger, SerialConfig config, JsonMessageProcessor messageProcessor, ILoggingService loggingService)
            : base(logger, messageProcessor) {
            _loggingService = loggingService;
            _config = config;
            _useBinaryProtocol = config.BinaryProtocol.EnableBinaryProtocol;

            // Initialize binary message processor if enabled
            if (_useBinaryProtocol) {
                _binaryMessageProcessor = new BinaryMessageProcessor(
                    logger as ILogger<BinaryMessageProcessor> ??
                    Microsoft.Extensions.Logging.LoggerFactory.Create(builder => { }).CreateLogger<BinaryMessageProcessor>(),
                    _loggingService,
                    // Forward decoded JSON messages to the existing message processing system
                    async (jsonMessage, sourceInfo) => await ProcessIncomingDataAsync(jsonMessage, sourceInfo)
                );

                // No need to register separate handlers - we're forwarding to existing system
                RegisterBinaryHandlers();
            }
        }

        private void RegisterBinaryHandlers() {
            // Not needed - we're using message forwarding to the existing ProcessIncomingDataAsync method
            // This ensures GetAssets and all other message types work correctly
        }

        private async Task LogStatisticsAsync(CancellationToken cancellationToken) {
            while (!cancellationToken.IsCancellationRequested) {
                try {
                    await Task.Delay(_config.BinaryProtocol.StatisticsLogIntervalMs, cancellationToken);

                    if (_binaryMessageProcessor != null && _config.BinaryProtocol.EnableDetailedLogging) {
                        _logger.LogInformation("Protocol statistics: {Statistics}",
                            _binaryMessageProcessor.Statistics.GetSummary());
                    }
                }
                catch (OperationCanceledException) {
                    break;
                }
                catch (Exception ex) {
                    _logger.LogError(ex, "Error logging protocol statistics");
                }
            }
        }

        public override Task StartAsync(CancellationToken cancellationToken = default) {
            try {
                _logger.LogInformation("Starting Serial handler on port {Port}...", _config.PortName);

                _serialPort = new SerialPort {
                    PortName = _config.PortName,
                    BaudRate = _config.BaudRate,
                    DataBits = _config.DataBits,
                    Parity = ParseParity(_config.Parity),
                    StopBits = ParseStopBits(_config.StopBits),
                    ReadTimeout = _config.ReadTimeoutMs,
                    WriteTimeout = _config.WriteTimeoutMs,
                    Encoding = Encoding.UTF8
                };

                _serialPort.Open();

                _cancellationTokenSource = new CancellationTokenSource();
                _readTask = Task.Run(() => ReadSerialDataAsync(_cancellationTokenSource.Token), cancellationToken);

                // Start statistics logging task if detailed logging enabled
                if (_useBinaryProtocol && _config.BinaryProtocol.EnableDetailedLogging &&
                    _config.BinaryProtocol.StatisticsLogIntervalMs > 0) {
                    _statisticsTask = Task.Run(() => LogStatisticsAsync(_cancellationTokenSource.Token), cancellationToken);
                }

                _logger.LogInformation("Serial handler started successfully on {Port}", _config.PortName);
                NotifyConnectionStatusChanged(true, $"Connected to serial port {_config.PortName}");

                // Log session start for binary data debugging
                BinaryDataLogger.LogSessionStart($"Serial Port {_config.PortName}");

                return Task.CompletedTask;
            }
            catch (Exception ex) {
                _logger.LogError(ex, "Failed to start Serial handler");
                NotifyConnectionStatusChanged(false, $"Failed to connect to serial port: {ex.Message}");
                throw;
            }
        }

        public override async Task StopAsync(CancellationToken cancellationToken = default) {
            try {
                _logger.LogInformation("Stopping Serial handler...");

                _cancellationTokenSource?.Cancel();

                // Wait for all tasks to complete
                var tasks = new List<Task>();
                if (_readTask != null) tasks.Add(_readTask);
                if (_statisticsTask != null) tasks.Add(_statisticsTask);

                if (tasks.Count > 0) {
                    await Task.WhenAll(tasks).ConfigureAwait(false);
                }

                if (_serialPort?.IsOpen == true) {
                    _serialPort.Close();
                }

                _serialPort?.Dispose();
                _serialPort = null;

                _cancellationTokenSource?.Dispose();
                _cancellationTokenSource = null;

                // Log final statistics if available (only if detailed logging enabled)
                if (_useBinaryProtocol && _binaryMessageProcessor != null && _config.BinaryProtocol.EnableDetailedLogging) {
                    _logger.LogInformation("Final protocol statistics: {Statistics}",
                        _binaryMessageProcessor.Statistics.GetSummary());
                }

                _logger.LogInformation("Serial handler stopped successfully");
                NotifyConnectionStatusChanged(false, "Disconnected from serial port");
            }
            catch (Exception ex) {
                _logger.LogError(ex, "Error stopping Serial handler");
                throw;
            }
        }

        public override async Task SendStatusAsync(StatusMessage status, CancellationToken cancellationToken = default) {
            if (!IsConnected) {
                _logger.LogWarning("Cannot send status - serial port not connected");
                return;
            }

            try {
                var json = JsonSerializer.Serialize(status, new JsonSerializerOptions {
                    PropertyNamingPolicy = JsonNamingPolicy.CamelCase
                });

<<<<<<< HEAD
                var logMessage = $"Sending status: {status.Sessions.Count} sessions, {json.Length} chars (Reason: {status.Reason}";
                if (!string.IsNullOrEmpty(status.OriginatingDeviceId)) {
                    logMessage += $", OriginatingDevice: {status.OriginatingDeviceId}";
                }
                if (!string.IsNullOrEmpty(status.OriginatingRequestId)) {
                    logMessage += $", RequestId: {status.OriginatingRequestId}";
                }
                logMessage += ")";

                _logger.LogDebug(logMessage);

                // Log outgoing data using centralized logging service
                _loggingService.LogDataFlow(DataFlowDirection.Outgoing, json, "SerialHandler", "Serial");
                _loggingService.LogCommunication(CommunicationType.SerialOutgoing, json, "SerialHandler");
=======
                // Log outgoing data
                OutgoingDataLogger.LogOutgoingData(json, "Serial");
>>>>>>> 692d14d6

                if (_useBinaryProtocol && _binaryMessageProcessor != null) {
                    // Send as binary frame
                    var binaryFrame = _binaryMessageProcessor.EncodeMessage(json);
                    await Task.Run(() => _serialPort!.Write(binaryFrame, 0, binaryFrame.Length), cancellationToken);
                }
                else {
                    // Send as text with newline
                    var message = $"{json}\n";
                    await Task.Run(() => _serialPort!.Write(message), cancellationToken);
                }

                _logger.LogDebug("Status message sent via serial port");
            }
            catch (Exception ex) {
                _logger.LogError(ex, "Error sending status message via serial port");
            }
        }

        public override async Task SendAssetAsync(AssetResponse assetResponse, CancellationToken cancellationToken = default) {
            if (!IsConnected) {
                _logger.LogWarning("Cannot send asset - serial port not connected");
                return;
            }

            try {
                // For serial communication, we'll send asset data as base64 encoded JSON
                // Create a serializable version with base64 encoded asset data
                var response = new {
                    assetResponse.MessageType,
                    assetResponse.RequestId,
                    assetResponse.DeviceId,
                    assetResponse.ProcessName,
                    assetResponse.Metadata,
                    AssetData = assetResponse.AssetData != null ? Convert.ToBase64String(assetResponse.AssetData) : null,
                    assetResponse.Success,
                    assetResponse.ErrorMessage
                };

                var json = JsonSerializer.Serialize(response, new JsonSerializerOptions {
                    PropertyNamingPolicy = JsonNamingPolicy.CamelCase,
                    Encoder = System.Text.Encodings.Web.JavaScriptEncoder.UnsafeRelaxedJsonEscaping
                });

                _logger.LogDebug("Sending asset: {ProcessName}, {Size} bytes, {MessageLength} chars",
                    assetResponse.ProcessName,
                    assetResponse.AssetData?.Length ?? 0,
                    json.Length);

                // Log outgoing data using centralized logging service
                _loggingService.LogDataFlow(DataFlowDirection.Outgoing, json, "SerialHandler", "Serial");
                _loggingService.LogCommunication(CommunicationType.AssetResponse, json, "SerialHandler");

                if (_useBinaryProtocol && _binaryMessageProcessor != null) {
                    // Send as binary frame
                    var binaryFrame = _binaryMessageProcessor.EncodeMessage(json);
                    await Task.Run(() => _serialPort!.Write(binaryFrame, 0, binaryFrame.Length), cancellationToken);
                }
                else {
                    // Send as text with newline
                    var message = $"{json}\n";
                    await Task.Run(() => _serialPort!.Write(message), cancellationToken);
                }
            }
            catch (Exception ex) {
                _logger.LogError(ex, "Error sending asset response via serial port");
            }
        }

        private async Task ReadSerialDataAsync(CancellationToken cancellationToken) {
            if (_useBinaryProtocol && _binaryMessageProcessor != null) {
                await ReadBinaryDataAsync(cancellationToken);
            }
            else {
                throw new InvalidOperationException("Text protocol is not supported in this implementation");
                await ReadTextDataAsync(cancellationToken);
            }
        }

        private async Task ReadBinaryDataAsync(CancellationToken cancellationToken) {
            while (!cancellationToken.IsCancellationRequested && IsConnected) {
                try {
                    if (_serialPort!.BytesToRead > 0) {
                        // Read available bytes
                        var availableBytes = _serialPort.BytesToRead;
                        var buffer = new byte[availableBytes];
                        var bytesRead = _serialPort.Read(buffer, 0, availableBytes);

                        if (bytesRead > 0) {
                            var readBytes = new byte[bytesRead];
                            Array.Copy(buffer, readBytes, bytesRead);

                            // Log raw binary data as ASCII for debugging
                            BinaryDataLogger.LogBinaryData(readBytes, "Serial");

                            // Process binary data through the message processor's binary method
                            await _binaryMessageProcessor!.ProcessBinaryAsync(readBytes, "Serial");

                            // Handle protocol auto-detection on first successful decode
                            if (!_protocolDetected && _binaryMessageProcessor.Statistics.MessagesReceived > 0) {
                                _protocolDetected = true;
                                _logger.LogTrace("Binary protocol detected and working correctly");
                            }
                        }
                    }

                    await Task.Delay(5, cancellationToken); // Shorter delay for binary processing
                }
                catch (OperationCanceledException) {
                    break;
                }
                catch (Exception ex) {
                    _logger.LogError(ex, "Error reading binary data from serial port");

                    // Handle protocol fallback if enabled
                    if (_config.BinaryProtocol.EnableProtocolAutoDetection && !_protocolDetected) {
                        _logger.LogTrace("Binary protocol failed, attempting fallback to text protocol");
                        _useBinaryProtocol = false;
                        _textBuffer.Clear();
                        return; // Exit and let ReadSerialDataAsync restart with text mode
                    }

                    if (_config.EnableAutoReconnect) {
                        await Task.Delay(_config.ReconnectDelayMs, cancellationToken);
                        await TryReconnectAsync();
                    }
                    else {
                        break;
                    }
                }
            }
        }

        private async Task ReadTextDataAsync(CancellationToken cancellationToken) {
            while (!cancellationToken.IsCancellationRequested && IsConnected) {
                try {
                    if (_serialPort!.BytesToRead > 0) {
                        var data = _serialPort.ReadExisting();
                        _textBuffer.Append(data);

                        var content = _textBuffer.ToString();

                        // Process ESP32 custom format: ~prefix{JSON}]
                        await ProcessEsp32CustomFormat(content);

                        // Also process standard newline-delimited JSON for compatibility
                        await ProcessStandardTextFormat(content);
                    }

                    await Task.Delay(10, cancellationToken);
                }
                catch (OperationCanceledException) {
                    break;
                }
                catch (Exception ex) {
                    _logger.LogError(ex, "Error reading text data from serial port");

                    if (_config.EnableAutoReconnect) {
                        await Task.Delay(_config.ReconnectDelayMs, cancellationToken);
                        await TryReconnectAsync();
                    }
                    else {
                        break;
                    }
                }
            }
        }

        private async Task ProcessEsp32CustomFormat(string content) {
            // Process ESP32 custom format: ~prefix{JSON}]
            int startIndex = 0;
            while (true) {
                // Find start marker ~
                int startMarker = content.IndexOf('~', startIndex);
                if (startMarker == -1) {
                    break;
                }

                // Find end marker ]
                int endMarker = content.IndexOf(']', startMarker);
                if (endMarker == -1) {
                    // Incomplete message, keep from start marker onwards
                    _textBuffer.Clear();
                    _textBuffer.Append(content.Substring(startMarker));
                    break;
                }

                // Extract the complete message
                var messageFrame = content.Substring(startMarker, endMarker - startMarker + 1);

                // Extract JSON payload (skip ~ and variable prefix, remove ])
                int jsonStart = messageFrame.IndexOf('{');
                if (jsonStart != -1) {
                    var jsonPayload = messageFrame.Substring(jsonStart, messageFrame.Length - jsonStart - 1); // Remove ]

                    if (!string.IsNullOrWhiteSpace(jsonPayload)) {
                        _logger.LogTrace("Processing ESP32 message: {Frame} -> JSON: {Json}", messageFrame, jsonPayload);
                        await ProcessIncomingDataAsync(jsonPayload, "Serial");
                    }
                }

                startIndex = endMarker + 1;
            }

            // Remove processed content
            if (startIndex > 0) {
                var remaining = content.Substring(startIndex);
                _textBuffer.Clear();
                _textBuffer.Append(remaining);
            }
        }

        private async Task ProcessStandardTextFormat(string content) {
            // Process standard newline-delimited JSON for compatibility
            var lines = content.Split('\n');

            // Process all complete lines except the last one
            for (int i = 0; i < lines.Length - 1; i++) {
                var line = lines[i].Trim('\r', '\n');
                if (!string.IsNullOrWhiteSpace(line) && !line.Contains('~') && !line.Contains(']')) {
                    // Only process if it doesn't look like ESP32 format
                    await ProcessIncomingDataAsync(line, "Serial");
                }
            }

            // Keep the last incomplete line in buffer only if it's not ESP32 format
            var lastLine = lines[lines.Length - 1];
            if (!lastLine.Contains('~')) {
                _textBuffer.Clear();
                _textBuffer.Append(lastLine);
            }
        }

        private async Task TryReconnectAsync() {
            try {
                _logger.LogInformation("Attempting to reconnect to serial port {Port}...", _config.PortName);

                if (_serialPort?.IsOpen == true) {
                    _serialPort.Close();
                }

                _serialPort?.Dispose();
                _serialPort = new SerialPort {
                    PortName = _config.PortName,
                    BaudRate = _config.BaudRate,
                    DataBits = _config.DataBits,
                    Parity = ParseParity(_config.Parity),
                    StopBits = ParseStopBits(_config.StopBits),
                    ReadTimeout = _config.ReadTimeoutMs,
                    WriteTimeout = _config.WriteTimeoutMs,
                    Encoding = Encoding.UTF8
                };

                _serialPort.Open();

                _logger.LogInformation("Successfully reconnected to serial port {Port}", _config.PortName);
                NotifyConnectionStatusChanged(true, $"Reconnected to serial port {_config.PortName}");
            }
            catch (Exception ex) {
                _logger.LogError(ex, "Failed to reconnect to serial port");
                NotifyConnectionStatusChanged(false, $"Failed to reconnect: {ex.Message}");
            }

            await Task.CompletedTask;
        }

        private static Parity ParseParity(string parity) {
            return parity.ToUpperInvariant() switch {
                "NONE" => Parity.None,
                "ODD" => Parity.Odd,
                "EVEN" => Parity.Even,
                "MARK" => Parity.Mark,
                "SPACE" => Parity.Space,
                _ => Parity.None
            };
        }

        private static StopBits ParseStopBits(string stopBits) {
            return stopBits.ToUpperInvariant() switch {
                "NONE" => StopBits.None,
                "ONE" => StopBits.One,
                "TWO" => StopBits.Two,
                "ONEPOINTFIVE" => StopBits.OnePointFive,
                _ => StopBits.One
            };
        }

        protected override void Dispose(bool disposing) {
            if (!_disposed) {
                if (disposing) {
                    _cancellationTokenSource?.Cancel();
                    _readTask?.Wait(1000);
                    _serialPort?.Dispose();
                    _cancellationTokenSource?.Dispose();
                }
                base.Dispose(disposing);
                _disposed = true;
            }
        }
    }
}<|MERGE_RESOLUTION|>--- conflicted
+++ resolved
@@ -32,33 +32,14 @@
         public override string Name => "Serial";
         public override bool IsConnected => _serialPort?.IsOpen ?? false;
 
-        private readonly ILoggingService _loggingService;
-
-        public SerialHandler(ILogger<SerialHandler> logger, SerialConfig config, JsonMessageProcessor messageProcessor, ILoggingService loggingService)
-            : base(logger, messageProcessor) {
-            _loggingService = loggingService;
+        public SerialHandler(ILogger<SerialHandler> logger, SerialConfig config, BinaryMessageProcessor binaryMessageProcessor)
+            : base(logger, binaryMessageProcessor) {
             _config = config;
             _useBinaryProtocol = config.BinaryProtocol.EnableBinaryProtocol;
-
-            // Initialize binary message processor if enabled
-            if (_useBinaryProtocol) {
-                _binaryMessageProcessor = new BinaryMessageProcessor(
-                    logger as ILogger<BinaryMessageProcessor> ??
-                    Microsoft.Extensions.Logging.LoggerFactory.Create(builder => { }).CreateLogger<BinaryMessageProcessor>(),
-                    _loggingService,
-                    // Forward decoded JSON messages to the existing message processing system
-                    async (jsonMessage, sourceInfo) => await ProcessIncomingDataAsync(jsonMessage, sourceInfo)
-                );
-
-                // No need to register separate handlers - we're forwarding to existing system
-                RegisterBinaryHandlers();
-            }
-        }
-
-        private void RegisterBinaryHandlers() {
-            // Not needed - we're using message forwarding to the existing ProcessIncomingDataAsync method
-            // This ensures GetAssets and all other message types work correctly
-        }
+            _binaryMessageProcessor = binaryMessageProcessor;
+        }
+
+
 
         private async Task LogStatisticsAsync(CancellationToken cancellationToken) {
             while (!cancellationToken.IsCancellationRequested) {
@@ -171,25 +152,10 @@
                     PropertyNamingPolicy = JsonNamingPolicy.CamelCase
                 });
 
-<<<<<<< HEAD
-                var logMessage = $"Sending status: {status.Sessions.Count} sessions, {json.Length} chars (Reason: {status.Reason}";
-                if (!string.IsNullOrEmpty(status.OriginatingDeviceId)) {
-                    logMessage += $", OriginatingDevice: {status.OriginatingDeviceId}";
-                }
-                if (!string.IsNullOrEmpty(status.OriginatingRequestId)) {
-                    logMessage += $", RequestId: {status.OriginatingRequestId}";
-                }
-                logMessage += ")";
-
-                _logger.LogDebug(logMessage);
-
-                // Log outgoing data using centralized logging service
-                _loggingService.LogDataFlow(DataFlowDirection.Outgoing, json, "SerialHandler", "Serial");
-                _loggingService.LogCommunication(CommunicationType.SerialOutgoing, json, "SerialHandler");
-=======
+                _logger.LogDebug("Sending status: {SessionCount} sessions, {Length} chars", status.Sessions.Count, json.Length);
+
                 // Log outgoing data
                 OutgoingDataLogger.LogOutgoingData(json, "Serial");
->>>>>>> 692d14d6
 
                 if (_useBinaryProtocol && _binaryMessageProcessor != null) {
                     // Send as binary frame
@@ -239,9 +205,8 @@
                     assetResponse.AssetData?.Length ?? 0,
                     json.Length);
 
-                // Log outgoing data using centralized logging service
-                _loggingService.LogDataFlow(DataFlowDirection.Outgoing, json, "SerialHandler", "Serial");
-                _loggingService.LogCommunication(CommunicationType.AssetResponse, json, "SerialHandler");
+                // Log outgoing data
+                OutgoingDataLogger.LogOutgoingData(json, "Serial");
 
                 if (_useBinaryProtocol && _binaryMessageProcessor != null) {
                     // Send as binary frame
