--- conflicted
+++ resolved
@@ -105,14 +105,9 @@
                         return new AssetService(logger, iconExtractor);
                     });
 
-                    // Register centralized logging service
-                    services.AddSingleton<ILoggingService>(provider => {
-                        var logger = provider.GetRequiredService<ILogger<LoggingService>>();
-                        return new LoggingService(logger, appConfig.Logging);
-                    });
-
-                    // Register message processor for O(1) lookup
+                    // Register message processors for O(1) lookup (simplified, no centralized logging service)
                     services.AddSingleton<JsonMessageProcessor>();
+                    services.AddSingleton<BinaryMessageProcessor>();
 
                     // Register communication handlers conditionally
                     if (appConfig.EnableMqtt) {
@@ -120,8 +115,7 @@
                             new MqttHandler(
                                 provider.GetRequiredService<ILogger<MqttHandler>>(),
                                 appConfig.Mqtt,
-                                provider.GetRequiredService<JsonMessageProcessor>(),
-                                provider.GetRequiredService<ILoggingService>()));
+                                provider.GetRequiredService<JsonMessageProcessor>()));
                     }
 
                     if (appConfig.EnableSerial) {
@@ -129,8 +123,7 @@
                             new SerialHandler(
                                 provider.GetRequiredService<ILogger<SerialHandler>>(),
                                 appConfig.Serial,
-                                provider.GetRequiredService<JsonMessageProcessor>(),
-                                provider.GetRequiredService<ILoggingService>()));
+                                provider.GetRequiredService<BinaryMessageProcessor>()));
                     }
 
                     // Register main service
@@ -156,7 +149,7 @@
                         .Enrich.WithProperty("MachineName", Environment.MachineName);
 
                     if (appConfig.Logging.EnableConsoleLogging) {
-                        var consoleTemplate = appConfig.Logging.Console.OutputTemplate;
+                        var consoleTemplate = "{Timestamp:HH:mm:ss.fff} [{Level:u3}] {Message:lj}{NewLine}{Exception}";
                         configuration.WriteTo.Console(outputTemplate: consoleTemplate);
                     }
 
@@ -248,9 +241,6 @@
 
                 Console.WriteLine("===============================\n");
 
-<<<<<<< HEAD
-                // Setup cleanup handled by DI container and IDisposable services
-=======
                 // Setup cleanup for data loggers
                 AppDomain.CurrentDomain.ProcessExit += (s, e) => {
                     Console.WriteLine("Cleaning up data loggers...");
@@ -258,7 +248,6 @@
                     OutgoingDataLogger.Dispose();
                     BinaryDataLogger.Dispose();
                 };
->>>>>>> 692d14d6
 
                 await host.RunAsync();
             }
